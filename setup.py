#!/usr/bin/env python

# This file is part of MSMTools.
#
# Copyright (c) 2015, 2014 Computational Molecular Biology Group, Freie Universitaet Berlin (GER)
#
# MSMTools is free software: you can redistribute it and/or modify
# it under the terms of the GNU Lesser General Public License as published by
# the Free Software Foundation, either version 3 of the License, or
# (at your option) any later version.
#
# This program is distributed in the hope that it will be useful,
# but WITHOUT ANY WARRANTY; without even the implied warranty of
# MERCHANTABILITY or FITNESS FOR A PARTICULAR PURPOSE.  See the
# GNU General Public License for more details.
#
# You should have received a copy of the GNU Lesser General Public License
# along with this program.  If not, see <http://www.gnu.org/licenses/>.

""" MSMTools

MSMTools contains an API to estimate and analyze Markov state models.
"""
DOCLINES = __doc__.split("\n")

import sys
import os
import versioneer
import warnings

CLASSIFIERS = """\
Development Status :: 5 - Production/Stable
Environment :: Console
Environment :: MacOS X
Intended Audience :: Science/Research
License :: OSI Approved :: GNU Lesser General Public License v3 or later (LGPLv3+)
Natural Language :: English
Operating System :: MacOS :: MacOS X
Operating System :: POSIX
Programming Language :: Python :: 2.7
Programming Language :: Python :: 3
Topic :: Scientific/Engineering :: Bio-Informatics
Topic :: Scientific/Engineering :: Chemistry
Topic :: Scientific/Engineering :: Mathematics
Topic :: Scientific/Engineering :: Physics

"""
from setup_util import getSetuptoolsError, lazy_cythonize, detect_openmp

try:
    from setuptools import setup, Extension, find_packages
    from pkg_resources import VersionConflict
except ImportError as ie:
    print(getSetuptoolsError())
    sys.exit(23)

###############################################################################
# Extensions
###############################################################################
def extensions():
    """How do we handle cython:
    1. when on git, require cython during setup time (do not distribute
    generated .c files via git)
     a) cython present -> fine
     b) no cython present -> install it on the fly. Extensions have to have .pyx suffix
    This is solved via a lazy evaluation of the extension list. This is needed,
    because build_ext is being called before cython will be available.
    https://bitbucket.org/pypa/setuptools/issue/288/cannot-specify-cython-under-setup_requires

    2. src dist install (have pre-converted c files and pyx files)
     a) cython present -> fine
     b) no cython -> use .c files
    """
    USE_CYTHON = False
    try:
        from Cython.Build import cythonize
        USE_CYTHON = True
    except ImportError:
        warnings.warn('Cython not found. Using pre cythonized files.')

    from numpy import get_include as _np_inc
    np_inc = _np_inc()

    exts = []

    mle_trev_given_pi_dense_module = \
        Extension('msmtools.estimation.dense.mle_trev_given_pi',
                  sources=['msmtools/estimation/dense/mle_trev_given_pi.pyx',
                           'msmtools/estimation/dense/_mle_trev_given_pi.c'],
                  depends=['msmtools/util/sigint_handler.h'],
                  include_dirs=['msmtools/estimation/dense', np_inc])

    mle_trev_given_pi_sparse_module = \
        Extension('msmtools.estimation.sparse.mle_trev_given_pi',
                  sources=['msmtools/estimation/sparse/mle_trev_given_pi.pyx',
                           'msmtools/estimation/sparse/_mle_trev_given_pi.c'],
                  depends=['msmtools/util/sigint_handler.h'],
                  include_dirs=['msmtools/estimation/dense', np_inc])

    mle_trev_dense_module = \
        Extension('msmtools.estimation.dense.mle_trev',
                  sources=['msmtools/estimation/dense/mle_trev.pyx',
                           'msmtools/estimation/dense/_mle_trev.c'],
                  depends=['msmtools/util/sigint_handler.h'],
                  include_dirs=[np_inc])

    mle_trev_sparse_module = \
        Extension('msmtools.estimation.sparse.mle_trev',
                  sources=['msmtools/estimation/sparse/mle_trev.pyx',
                           'msmtools/estimation/sparse/_mle_trev.c'],
                  depends=['msmtools/util/sigint_handler.h'],
                  include_dirs=[np_inc,
                                ])
    rnglib_src = ['msmtools/estimation/dense/rnglib/rnglib.c',
                  'msmtools/estimation/dense/rnglib/ranlib.c']

    mle_trev_sparse_newton_module = \
        Extension('msmtools.estimation.sparse.newton.objective_sparse',
                  sources=['msmtools/estimation/sparse/newton/objective_sparse.pyx'],
                  libraries=["m"],
                  include_dirs=[np_inc,
                                ]
                  )

    sampler_rev = \
        Extension('msmtools.estimation.dense.sampler_rev',
                  sources=['msmtools/estimation/dense/sampler_rev.pyx',
                           'msmtools/estimation/dense/sample_rev.c',
                           ] + rnglib_src,
                  include_dirs=[np_inc,
                                ])
<<<<<<< HEAD
    
=======
>>>>>>> 22df1cad
    sampler_revpi = \
        Extension('msmtools.estimation.dense.sampler_revpi',
                  sources=['msmtools/estimation/dense/sampler_revpi.pyx',
                           'msmtools/estimation/dense/sample_revpi.c',
                          ] + rnglib_src,
                  include_dirs=[np_inc,
                                ])

    kahandot_module = \
        Extension('msmtools.util.kahandot',
                  sources = ['msmtools/util/kahandot_src/kahandot.pyx',
                             'msmtools/util/kahandot_src/_kahandot.c'],
                  depends = ['msmtools/util/kahandot_src/_kahandot.h'],
                  include_dirs=[np_inc,
                                ])

    exts += [mle_trev_given_pi_dense_module,
             mle_trev_given_pi_sparse_module,
             mle_trev_dense_module,
             mle_trev_sparse_module,
             mle_trev_sparse_newton_module,
             sampler_rev,
             sampler_revpi,
             kahandot_module
            ]

    if USE_CYTHON: # if we have cython available now, cythonize module
        exts = cythonize(exts)
    else:
        # replace pyx files by their pre generated c code.
        for e in exts:
            new_src = []
            for s in e.sources:
                new_src.append(s.replace('.pyx', '.c'))
            e.sources = new_src

    return exts


def get_cmdclass():
    versioneer_cmds = versioneer.get_cmdclass()

    sdist_class = versioneer_cmds['sdist']
    class sdist(sdist_class):
        """ensure cython files are compiled to c, when distributing"""

        def run(self):
            # only run if .git is present
            if not os.path.exists('.git'):
                return

            try:
                from Cython.Build import cythonize
                print("cythonizing sources")
                cythonize(extensions())
            except ImportError:
                warnings.warn('sdist cythonize failed')
            return sdist_class.run(self)

    versioneer_cmds['sdist'] = sdist

    from setuptools.command.build_ext import build_ext
    class BuildExt(build_ext):
        def build_extensions(self):
            # setup OpenMP support
            openmp_enabled, additional_libs = detect_openmp(self.compiler)
            if openmp_enabled:
                warnings.warn('enabled openmp')
                if sys.platform == 'darwin':
                    omp_compiler_args = ['-fopenmp=libiomp5']
                else:
                    omp_compiler_args = ['-fopenmp']
                omp_libraries = ['-l%s' % l for l in additional_libs]
                omp_defines = [('USE_OPENMP', None)]
                for ext in self.extensions:
                    ext.extra_compile_args += omp_compiler_args
                    ext.extra_link_args += omp_libraries
                    ext.define_macros += omp_defines

            build_ext.build_extensions(self)

    versioneer_cmds['build_ext'] = BuildExt
    return versioneer_cmds


metadata = dict(
    name='msmtools',
    maintainer='Martin K. Scherer',
    maintainer_email='m.scherer@fu-berlin.de',
    author='Benjamin Trendelkamp-Schroer',
    author_email='benjamin.trendelkamp-schroer@fu-berlin.de',
    url='http://github.com/markovmodel/msmtools',
    license='LGPLv3+',
    description=DOCLINES[0],
    long_description=open('README.rst').read(),
    version=versioneer.get_version(),
    platforms=["Windows", "Linux", "Solaris", "Mac OS-X", "Unix"],
    classifiers=[c for c in CLASSIFIERS.split('\n') if c],
    keywords='Markov State Model Algorithms',
    # packages are found if their folder contains an __init__.py,
    packages=find_packages(),
    cmdclass=get_cmdclass(),
    # runtime dependencies
    install_requires=['numpy>=1.6.0',
                      'scipy>=0.11',
                      'six',
                      'decorator',
                      ],
    zip_safe=False,
)

# include testing data
metadata['package_data'] = {'msmtools.util.matrix': ['testfiles/*'],
                            'msmtools.analysis': ['tests/*'],
                            'msmtools.dtraj.tests': ['testfiles/*'],
                            'msmtools.estimation.tests': ['testfiles/*'],
                            }

metadata['include_package_data'] = True

# this is only metadata and not used by setuptools
metadata['requires'] = ['numpy', 'scipy']

# not installing?
if len(sys.argv) == 1 or (len(sys.argv) >= 2 and ('--help' in sys.argv[1:] or
                          sys.argv[1] in ('--help-commands',
                                          '--version',
                                          'clean'))):
    pass
else:
    # setuptools>=2.2 can handle setup_requires
    metadata['setup_requires'] = ['numpy>=1.6.0',
                                  ]

    # when on git, we require cython
    if os.path.exists('.git'):
        warnings.warn('using git, require cython')
        metadata['setup_requires'] += ['cython>=0.22']

    # only require numpy and extensions in case of building/installing
    metadata['ext_modules'] = lazy_cythonize(extensions)

if __name__ == '__main__':
    setup(**metadata)<|MERGE_RESOLUTION|>--- conflicted
+++ resolved
@@ -129,10 +129,7 @@
                            ] + rnglib_src,
                   include_dirs=[np_inc,
                                 ])
-<<<<<<< HEAD
-    
-=======
->>>>>>> 22df1cad
+
     sampler_revpi = \
         Extension('msmtools.estimation.dense.sampler_revpi',
                   sources=['msmtools/estimation/dense/sampler_revpi.pyx',
